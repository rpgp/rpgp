--- conflicted
+++ resolved
@@ -91,6 +91,10 @@
                 // map(mpi, PlainSecretParamsRef::Elgamal)(i)
                 unsupported_err!("elgamal secret key material");
             }
+            (PublicKeyAlgorithm::ElgamalEncrypt, PublicParams::Elgamal(_)) => {
+                // map(mpi, PlainSecretParamsRef::Elgamal)(i)
+                unsupported_err!("elgamal secret key material");
+            }
             (PublicKeyAlgorithm::ECDH, PublicParams::ECDH(pub_params)) => {
                 let secret = MpiBytes::from_buf(i)?;
 
@@ -454,37 +458,11 @@
         Ok(())
     }
 
-<<<<<<< HEAD
     pub fn write_len(&self, version: KeyVersion) -> usize {
         let mut sum = self.write_len_raw();
         if version == KeyVersion::V3 || version == KeyVersion::V4 {
             // checksum
             sum += 2;
-=======
-fn parse_secret_params(
-    alg: PublicKeyAlgorithm,
-) -> impl Fn(&[u8]) -> IResult<&[u8], PlainSecretParams> {
-    move |i: &[u8]| match alg {
-        PublicKeyAlgorithm::RSA | PublicKeyAlgorithm::RSAEncrypt | PublicKeyAlgorithm::RSASign => {
-            rsa_secret_params(i)
-        }
-        PublicKeyAlgorithm::DSA => map(mpi, |m| PlainSecretParams::DSA(m.to_owned()))(i),
-        PublicKeyAlgorithm::Elgamal | PublicKeyAlgorithm::ElgamalEncrypt => {
-            map(mpi, |m| PlainSecretParams::Elgamal(m.to_owned()))(i)
-        }
-        PublicKeyAlgorithm::ECDH => map(mpi, |m| PlainSecretParams::ECDH(m.to_owned()))(i),
-        PublicKeyAlgorithm::ECDSA => map(mpi, |m| PlainSecretParams::ECDSA(m.to_owned()))(i),
-        PublicKeyAlgorithm::EdDSALegacy => {
-            map(mpi, |m| PlainSecretParams::EdDSALegacy(m.to_owned()))(i)
-        }
-        PublicKeyAlgorithm::Ed25519 => {
-            let (i, s) = nom::bytes::complete::take(32u8)(i)?;
-            Ok((i, PlainSecretParams::Ed25519(s.try_into().expect("32"))))
-        }
-        PublicKeyAlgorithm::X25519 => {
-            let (i, s) = nom::bytes::complete::take(32u8)(i)?;
-            Ok((i, PlainSecretParams::X25519(s.try_into().expect("32"))))
->>>>>>> e7fd0b2c
         }
         sum
     }
