--- conflicted
+++ resolved
@@ -40,20 +40,13 @@
 }
 
 impl<'a> PlainSecretParamsRef<'a> {
-<<<<<<< HEAD
     pub fn from_slice(
         data: &'a [u8],
         alg: PublicKeyAlgorithm,
         params: &PublicParams,
     ) -> Result<Self> {
-        let (_, mut repr) = parse_secret_params(data, alg)?;
-
+        let (_, mut repr) = parse_secret_params(alg)(data)?;
         repr.normalize(params);
-
-=======
-    pub fn from_slice(data: &'a [u8], alg: PublicKeyAlgorithm) -> Result<Self> {
-        let (_, repr) = parse_secret_params(alg)(data)?;
->>>>>>> 013923b6
         Ok(repr)
     }
 
@@ -62,6 +55,8 @@
             (PlainSecretParamsRef::ECDSA(secret_mpi), PublicParams::ECDSA(pub_params)) => {
                 match pub_params {
                     EcdsaPublicParams::P256(_) => {}
+                    EcdsaPublicParams::P384(_) => {}
+                    EcdsaPublicParams::Unsupported { .. } => {}
                 }
             }
             _ => {}
@@ -209,13 +204,13 @@
                 PublicParams::ECDSA(params) => match params {
                     EcdsaPublicParams::P256(_) => {
                         ensure!(d.len() != 32, "invalid secret");
-                        let secret = p256::SecretKey::from_be_bytes(d.as_bytes())?;
+                        let secret = p256::SecretKey::from_slice(d.as_bytes())?;
 
                         Ok(SecretKeyRepr::ECDSA(ECDSASecretKey::P256(secret)))
                     }
                     EcdsaPublicParams::P384(_) => {
                         ensure!(d.len() != 48, "invalid secret");
-                        let secret = p384::SecretKey::from_be_bytes(d.as_bytes())?;
+                        let secret = p384::SecretKey::from_slice(d.as_bytes())?;
 
                         Ok(SecretKeyRepr::ECDSA(ECDSASecretKey::P384(secret)))
                     }
@@ -343,23 +338,6 @@
     }
 }
 
-<<<<<<< HEAD
-#[rustfmt::skip]
-named_args!(parse_secret_params(alg: PublicKeyAlgorithm) <PlainSecretParamsRef<'_>>, switch!(value!(alg),
-    PublicKeyAlgorithm::RSA        |
-    PublicKeyAlgorithm::RSAEncrypt |
-    PublicKeyAlgorithm::RSASign => call!(rsa_secret_params)                                |
-    PublicKeyAlgorithm::DSA     => do_parse!(x: mpi >> (PlainSecretParamsRef::DSA(x)))      |
-    PublicKeyAlgorithm::Elgamal => do_parse!(x: mpi >> (PlainSecretParamsRef::Elgamal(x)))  |
-    PublicKeyAlgorithm::ECDH    => do_parse!(
-        x: mpi >> (PlainSecretParamsRef::ECDH(x))
-    ) |
-    PublicKeyAlgorithm::ECDSA   => do_parse!(
-        x: mpi >> (PlainSecretParamsRef::ECDSA(x))
-    ) |
-    PublicKeyAlgorithm::EdDSA   => do_parse!(x: mpi >> (PlainSecretParamsRef::EdDSA(x)))
-));
-=======
 fn parse_secret_params(
     alg: PublicKeyAlgorithm,
 ) -> impl Fn(&[u8]) -> IResult<&[u8], PlainSecretParamsRef<'_>> {
@@ -377,7 +355,6 @@
         ))),
     }
 }
->>>>>>> 013923b6
 
 // Parse the decrpyted private params of an RSA private key.
 fn rsa_secret_params(i: &[u8]) -> IResult<&[u8], PlainSecretParamsRef<'_>> {
