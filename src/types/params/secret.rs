--- conflicted
+++ resolved
@@ -38,13 +38,8 @@
         }
     }
 
-<<<<<<< HEAD
     pub fn from_slice(data: &[u8], alg: PublicKeyAlgorithm, params: &PublicParams) -> Result<Self> {
-        let (_, (params, cs)) = parse_secret_fields(data, alg, params)?;
-=======
-    pub fn from_slice(data: &[u8], alg: PublicKeyAlgorithm) -> Result<Self> {
-        let (_, (params, cs)) = parse_secret_fields(alg)(data)?;
->>>>>>> 013923b6
+        let (_, (params, cs)) = parse_secret_fields(alg, params)(data)?;
 
         params.compare_checksum(cs)?;
 
@@ -83,47 +78,10 @@
 }
 
 // Parse possibly encrypted private fields of a key.
-<<<<<<< HEAD
-#[rustfmt::skip]
-fn parse_secret_fields<'a, 'b>(
-    input: &'b [u8],
-    alg: PublicKeyAlgorithm,
-    public_params: &'a PublicParams,
-) -> nom::IResult<&'b [u8], (SecretParams, Option<&'b [u8]>)> {
-    do_parse!(input, 
-              s2k_typ: be_u8
-        >> enc_params: switch!(value!(s2k_typ),
-                        // 0 is no encryption
-                        0       => value!((None, None, None)) |
-                        // symmetric key algorithm
-                        1..=253 => do_parse!(
-                                      sym_alg: map_opt!(value!(s2k_typ), SymmetricKeyAlgorithm::from_u8)
-                                   >>      iv: take!(sym_alg.block_size())
-                                   >> (Some(sym_alg), Some(iv), None)
-                                   ) |
-                       // symmetric key + string-to-key
-                       254..=255 => do_parse!(
-                                        sym_alg: map_opt!(be_u8,SymmetricKeyAlgorithm::from_u8)
-                                    >>      s2k: s2k_parser
-                                    >>       iv: take!(sym_alg.block_size())
-                                    >> (Some(sym_alg), Some(iv), Some(s2k))
-                                    )
-                       )
-        >> checksum_len:
-                switch!(value!(s2k_typ),
-                    // 20 octect hash at the end, but part of the encrypted part
-                    254 => value!(0) |
-                    // 2 octet checksum at the end
-                    _   => value!(2)
-                )
-        >> data_len: map!(rest_len, |r| r - checksum_len)
-        >> data: take!(data_len)
-        >> checksum: cond!(checksum_len > 0, take!(checksum_len))
-        >> ({
-=======
 fn parse_secret_fields(
     alg: PublicKeyAlgorithm,
-) -> impl Fn(&[u8]) -> IResult<&[u8], (SecretParams, Option<&[u8]>)> {
+    public_params: &PublicParams,
+) -> impl Fn(&[u8]) -> IResult<&[u8], (SecretParams, Option<&[u8]>)> + '_ {
     move |i: &[u8]| {
         let (i, s2k_typ) = be_u8(i)?;
         let (i, enc_params) = match s2k_typ{
@@ -159,18 +117,13 @@
         let (i, data) = length_data(map(rest_len, |r| r - checksum_len))(i)?;
         let (i, checksum) = cond(checksum_len > 0, take(checksum_len))(i)?;
         Ok((i, {
->>>>>>> 013923b6
             let encryption_algorithm = enc_params.0;
             let iv = enc_params.1.map(|iv| iv.to_vec());
             let string_to_key = enc_params.2;
 
             let res = match s2k_typ {
                 0 => {
-<<<<<<< HEAD
                     let repr = PlainSecretParams::from_slice(data, alg, public_params)?;
-=======
-                    let repr = PlainSecretParams::from_slice(data, alg)?;
->>>>>>> 013923b6
                     SecretParams::Plain(repr)
                 }
                 _ => SecretParams::Encrypted(EncryptedSecretParams::new(
@@ -182,11 +135,6 @@
                 )),
             };
             (res, checksum)
-<<<<<<< HEAD
-        })
-    )
-=======
         }))
     }
->>>>>>> 013923b6
 }