use rand::{CryptoRng, Rng};
use signature::hazmat::{PrehashSigner, PrehashVerifier};

use crate::errors::Result;
use crate::types::{ECDSASecretKey, Mpi, PlainSecretParams, PublicParams};
use crate::{
    crypto::{ECCCurve, HashAlgorithm},
    types::EcdsaPublicParams,
};

/// Generate an ECDSA KeyPair.
pub fn generate_key<R: Rng + CryptoRng>(
    rng: &mut R,
    curve: ECCCurve,
) -> Result<(PublicParams, PlainSecretParams)> {
    match curve {
        ECCCurve::P256 => {
            let secret = p256::SecretKey::random(rng);
            let public = secret.public_key();
            let secret = Mpi::from_raw_slice(secret.to_be_bytes().as_slice());

            Ok((
<<<<<<< HEAD
                PublicParams::ECDSA(EcdsaPublicParams::P256(public)),
                PlainSecretParams::ECDSA(secret),
=======
                PublicParams::ECDSA {
                    curve,
                    p: Mpi::from_raw_slice(public.to_encoded_point(false).as_bytes()),
                },
                PlainSecretParams::ECDSA(Mpi::from_raw_slice(secret.to_bytes().as_slice())),
>>>>>>> 013923b6
            ))
        }

        ECCCurve::P384 => {
            let secret = p384::SecretKey::random(rng);
            let public = secret.public_key();
            let secret = Mpi::from_raw_slice(secret.to_be_bytes().as_slice());

            Ok((
<<<<<<< HEAD
                PublicParams::ECDSA(EcdsaPublicParams::P384(public)),
                PlainSecretParams::ECDSA(secret),
=======
                PublicParams::ECDSA {
                    curve,
                    p: Mpi::from_raw_slice(public.to_encoded_point(false).as_bytes()),
                },
                PlainSecretParams::ECDSA(Mpi::from_raw_slice(secret.to_bytes().as_slice())),
>>>>>>> 013923b6
            ))
        }

        _ => unsupported_err!("curve {:?} for ECDSA", curve),
    }
}

/// Verify an ECDSA signature.
pub fn verify(
    p: &EcdsaPublicParams,
    _hash: HashAlgorithm,
    hashed: &[u8],
    sig: &[Mpi],
) -> Result<()> {
    match p {
        EcdsaPublicParams::P256(p) => {
            const FLEN: usize = 32;
            ensure_eq!(sig.len(), 2);
            let r = sig[0].as_bytes();
            let s = sig[1].as_bytes();
            ensure!(r.len() <= FLEN, "invalid R (len)");
            ensure!(s.len() <= FLEN, "invalid S (len)");
            let mut sig_bytes = [0u8; 2 * FLEN];

            // add padding if the values were encoded short
            sig_bytes[(FLEN - r.len())..FLEN].copy_from_slice(r);
            sig_bytes[FLEN + (FLEN - s.len())..].copy_from_slice(s);

<<<<<<< HEAD
            let sig = p256::ecdsa::Signature::from_bytes(&sig_bytes)?;
            let pk = p256::ecdsa::VerifyingKey::from_affine(p.as_affine().to_owned())?;
=======
            let sig = p256::ecdsa::Signature::try_from(&sig_bytes[..])?;

>>>>>>> 013923b6
            pk.verify_prehash(hashed, &sig)?;

            Ok(())
        }
        EcdsaPublicParams::P384(p) => {
            const FLEN: usize = 48;
            ensure_eq!(sig.len(), 2);

            let r = sig[0].as_bytes();
            let s = sig[1].as_bytes();

            ensure!(r.len() <= FLEN, "invalid R (len)");
            ensure!(s.len() <= FLEN, "invalid S (len)");

            let mut sig_bytes = [0u8; 2 * FLEN];

            // add padding if the values were encoded short
            sig_bytes[(FLEN - r.len())..FLEN].copy_from_slice(r);
            sig_bytes[FLEN + (FLEN - s.len())..].copy_from_slice(s);

<<<<<<< HEAD
            let pk = p384::ecdsa::VerifyingKey::from_affine(p.as_affine().to_owned())?;
            let sig = p384::ecdsa::Signature::from_bytes(&sig_bytes)?;
=======
            let sig = p384::ecdsa::Signature::try_from(&sig_bytes[..])?;
>>>>>>> 013923b6

            pk.verify_prehash(hashed, &sig)?;

            Ok(())
        }
        EcdsaPublicParams::Unsupported { curve, .. } => {
            unsupported_err!("curve {:?} for ECDSA", curve.to_string())
        }
    }
}

/// Sign using ECDSA
pub fn sign(
    secret_key: &ECDSASecretKey,
    _hash: HashAlgorithm,
    digest: &[u8],
) -> Result<Vec<Vec<u8>>> {
<<<<<<< HEAD
    let (r, s) = match secret_key {
        ECDSASecretKey::P256(secret_key) => {
            let secret = p256::ecdsa::SigningKey::from(secret_key);
            let signature = secret.sign_prehash(digest)?;
            let (r, s) = signature.split_bytes();
            (r.to_vec(), s.to_vec())
        }
        ECDSASecretKey::P384(secret_key) => {
            let secret = p384::ecdsa::SigningKey::from(secret_key);
            let signature = secret.sign_prehash(digest)?;
=======
    let d = secret_key.x.to_bytes_be();

    let (r, s) = match curve {
        ECCCurve::P256 => {
            let secret = p256::ecdsa::SigningKey::from_slice(&d)?;
            let signature: p256::ecdsa::Signature = secret.sign_prehash(digest)?;
            let (r, s) = signature.split_bytes();
            (r.to_vec(), s.to_vec())
        }
        ECCCurve::P384 => {
            let secret = p384::ecdsa::SigningKey::from_slice(&d)?;
            let signature: p384::ecdsa::Signature = secret.sign_prehash(digest)?;
>>>>>>> 013923b6
            let (r, s) = signature.split_bytes();
            (r.to_vec(), s.to_vec())
        }
        ECDSASecretKey::Unsupported { curve, .. } => {
            unsupported_err!("curve {:?} for ECDSA", curve)
        }
    };

    Ok(vec![r, s])
}<|MERGE_RESOLUTION|>--- conflicted
+++ resolved
@@ -17,38 +17,22 @@
         ECCCurve::P256 => {
             let secret = p256::SecretKey::random(rng);
             let public = secret.public_key();
-            let secret = Mpi::from_raw_slice(secret.to_be_bytes().as_slice());
+            let secret = Mpi::from_raw_slice(secret.to_bytes().as_slice());
 
             Ok((
-<<<<<<< HEAD
                 PublicParams::ECDSA(EcdsaPublicParams::P256(public)),
                 PlainSecretParams::ECDSA(secret),
-=======
-                PublicParams::ECDSA {
-                    curve,
-                    p: Mpi::from_raw_slice(public.to_encoded_point(false).as_bytes()),
-                },
-                PlainSecretParams::ECDSA(Mpi::from_raw_slice(secret.to_bytes().as_slice())),
->>>>>>> 013923b6
             ))
         }
 
         ECCCurve::P384 => {
             let secret = p384::SecretKey::random(rng);
             let public = secret.public_key();
-            let secret = Mpi::from_raw_slice(secret.to_be_bytes().as_slice());
+            let secret = Mpi::from_raw_slice(secret.to_bytes().as_slice());
 
             Ok((
-<<<<<<< HEAD
                 PublicParams::ECDSA(EcdsaPublicParams::P384(public)),
                 PlainSecretParams::ECDSA(secret),
-=======
-                PublicParams::ECDSA {
-                    curve,
-                    p: Mpi::from_raw_slice(public.to_encoded_point(false).as_bytes()),
-                },
-                PlainSecretParams::ECDSA(Mpi::from_raw_slice(secret.to_bytes().as_slice())),
->>>>>>> 013923b6
             ))
         }
 
@@ -77,13 +61,9 @@
             sig_bytes[(FLEN - r.len())..FLEN].copy_from_slice(r);
             sig_bytes[FLEN + (FLEN - s.len())..].copy_from_slice(s);
 
-<<<<<<< HEAD
-            let sig = p256::ecdsa::Signature::from_bytes(&sig_bytes)?;
+            let sig = p256::ecdsa::Signature::try_from(&sig_bytes[..])?;
             let pk = p256::ecdsa::VerifyingKey::from_affine(p.as_affine().to_owned())?;
-=======
-            let sig = p256::ecdsa::Signature::try_from(&sig_bytes[..])?;
 
->>>>>>> 013923b6
             pk.verify_prehash(hashed, &sig)?;
 
             Ok(())
@@ -104,12 +84,8 @@
             sig_bytes[(FLEN - r.len())..FLEN].copy_from_slice(r);
             sig_bytes[FLEN + (FLEN - s.len())..].copy_from_slice(s);
 
-<<<<<<< HEAD
             let pk = p384::ecdsa::VerifyingKey::from_affine(p.as_affine().to_owned())?;
-            let sig = p384::ecdsa::Signature::from_bytes(&sig_bytes)?;
-=======
             let sig = p384::ecdsa::Signature::try_from(&sig_bytes[..])?;
->>>>>>> 013923b6
 
             pk.verify_prehash(hashed, &sig)?;
 
@@ -127,31 +103,16 @@
     _hash: HashAlgorithm,
     digest: &[u8],
 ) -> Result<Vec<Vec<u8>>> {
-<<<<<<< HEAD
     let (r, s) = match secret_key {
         ECDSASecretKey::P256(secret_key) => {
             let secret = p256::ecdsa::SigningKey::from(secret_key);
-            let signature = secret.sign_prehash(digest)?;
+            let signature: p256::ecdsa::Signature = secret.sign_prehash(digest)?;
             let (r, s) = signature.split_bytes();
             (r.to_vec(), s.to_vec())
         }
         ECDSASecretKey::P384(secret_key) => {
             let secret = p384::ecdsa::SigningKey::from(secret_key);
-            let signature = secret.sign_prehash(digest)?;
-=======
-    let d = secret_key.x.to_bytes_be();
-
-    let (r, s) = match curve {
-        ECCCurve::P256 => {
-            let secret = p256::ecdsa::SigningKey::from_slice(&d)?;
-            let signature: p256::ecdsa::Signature = secret.sign_prehash(digest)?;
-            let (r, s) = signature.split_bytes();
-            (r.to_vec(), s.to_vec())
-        }
-        ECCCurve::P384 => {
-            let secret = p384::ecdsa::SigningKey::from_slice(&d)?;
             let signature: p384::ecdsa::Signature = secret.sign_prehash(digest)?;
->>>>>>> 013923b6
             let (r, s) = signature.split_bytes();
             (r.to_vec(), s.to_vec())
         }
