--- conflicted
+++ resolved
@@ -5,30 +5,21 @@
 use num_traits::FromPrimitive;
 
 use crate::crypto::PublicKeyAlgorithm;
-use crate::errors::IResult;
+use crate::errors::{Error, IResult};
 use crate::packet::public_key_parser::parse_pub_fields;
 use crate::types::{KeyVersion, PublicParams, SecretParams};
 
-// Parse the whole private key, both public and private fields.
-<<<<<<< HEAD
-#[rustfmt::skip]
-named_args!(parse_pub_priv_fields(typ: PublicKeyAlgorithm) <(PublicParams, SecretParams)>, do_parse!(
-      pub_params: call!(parse_pub_fields, typ)
-  >> priv_params: map_res!(rest, |v| SecretParams::from_slice(v, typ, &pub_params))
-  >> (pub_params, priv_params)
-));
-=======
+/// Parse the whole private key, both public and private fields.
 fn parse_pub_priv_fields(
     typ: PublicKeyAlgorithm,
 ) -> impl Fn(&[u8]) -> IResult<&[u8], (PublicParams, SecretParams)> {
     move |i| {
-        tuple((
-            parse_pub_fields(typ),
-            map_res(rest, |v| SecretParams::from_slice(v, typ)),
-        ))(i)
+        map_res(tuple((parse_pub_fields(typ), rest)), |(pub_params, v)| {
+            let secret_params = SecretParams::from_slice(v, typ, &pub_params)?;
+            Ok::<_, Error>((pub_params, secret_params))
+        })(i)
     }
 }
->>>>>>> 013923b6
 
 fn new_private_key_parser(
     key_ver: &KeyVersion,
