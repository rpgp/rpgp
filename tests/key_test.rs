#[macro_use]
extern crate log;
#[macro_use]
extern crate pretty_assertions;
#[macro_use]
extern crate smallvec;

use std::fs::File;
use std::io::{Cursor, Read};
use std::path::Path;

use chrono::{DateTime, Utc};
use num_bigint::BigUint;
use num_traits::ToPrimitive;
use pgp::armor;
use rand::thread_rng;
use rsa::{PublicKey as PublicKeyTrait, PublicKeyParts, RsaPrivateKey, RsaPublicKey};
use smallvec::SmallVec;

use pgp::composed::signed_key::*;
use pgp::composed::Deserializable;
use pgp::crypto::{ECCCurve, HashAlgorithm, PublicKeyAlgorithm, SymmetricKeyAlgorithm};
use pgp::errors::Error;
use pgp::packet::{
    KeyFlags, Signature, SignatureType, SignatureVersion, Subpacket, SubpacketData, UserAttribute,
    UserId,
};
use pgp::ser::Serialize;
use pgp::types::{
    CompressionAlgorithm, ECDSASecretKey, KeyId, KeyTrait, KeyVersion, Mpi, PublicParams,
    SecretKeyRepr, SecretKeyTrait, SecretParams, SignedUser, StringToKeyType, Version,
};

fn read_file<P: AsRef<Path> + ::std::fmt::Debug>(path: P) -> File {
    // Open the path in read-only mode, returns `io::Result<File>`
    match File::open(&path) {
        // The `description` method of `io::Error` returns a string that
        // describes the error
        Err(why) => panic!("couldn't open {path:?}: {why}"),
        Ok(file) => file,
    }
}

fn get_test_key(name: &str) -> File {
    read_file(Path::new("./tests/opengpg-interop/testcases/keys").join(name))
}

fn test_parse_dump(i: usize, expected_count: usize, actual_count: usize) {
    let _ = pretty_env_logger::try_init();

    let f = read_file(Path::new("./tests/tests/sks-dump/").join(format!("000{i}.pgp")));

    let mut valid_count = 0;
    let mut total_count = 0;
    for key in SignedPublicKey::from_bytes_many(f) {
        // println!("key {}", i);
        total_count += 1;
        let key = key.as_ref().expect("failed to parse key");

        // roundtrip
        {
            // serialize and check we get the same thing
            let serialized = key.to_armored_bytes(None).unwrap();

            // and parse them again
            let (key2, _headers) = SignedPublicKey::from_armor_single(Cursor::new(&serialized))
                .expect("failed to parse round2");
            assert_eq!(key, &key2);
        }

<<<<<<< HEAD
        let is_ok = match key.verify() {
            // Skip these for now
            Err(Error::Unimplemented(err)) => {
                if err == "verify DSA" {
                    true
                } else {
                    warn!("unimplemented: {:?}", err);
=======
            match key.verify() {
                // Skip these for now
                Err(Error::Unimplemented(err)) => {
                    if err == "verify DSA" {
                        true
                    } else {
                        warn!("unimplemented: {:?}", err);
                        false
                    }
                }
                Err(err) => {
                    warn!(
                        "verification failed: public key {}: {:?}",
                        hex::encode(key.key_id()),
                        err
                    );
>>>>>>> 013923b6
                    false
                }
            }
            Err(err) => {
                warn!(
                    "verification failed: public key {}: {:?}",
                    hex::encode(&key.key_id()),
                    err
                );
                false
            }
            // all good
            Ok(_) => true,
        };

        if is_ok {
            valid_count += 1;
        }
    }

    assert_eq!(expected_count, valid_count);
    assert_eq!(total_count, actual_count);
}

macro_rules! parse_dumps {
    ( $( ($name:ident, $num:expr, $count:expr, $total:expr), )* ) => {
        $(
            #[test]
            #[ignore]
            fn $name() {
                test_parse_dump($num, $count, $total);
            }
        )*
    };
}

parse_dumps!(
    (test_parse_dumps_0, 0, 20_917, 20_998),
    (test_parse_dumps_1, 1, 20_885, 21_000),
    (test_parse_dumps_2, 2, 20_913, 20_999),
    (test_parse_dumps_3, 3, 20_919, 20_999),
    (test_parse_dumps_4, 4, 20_901, 20_999),
    (test_parse_dumps_5, 5, 20_915, 20_999),
    (test_parse_dumps_6, 6, 20_898, 21_000),
    (test_parse_dumps_7, 7, 20_912, 21_000),
    (test_parse_dumps_8, 8, 20_904, 21_000),
    (test_parse_dumps_9, 9, 20_927, 21_000),
);

#[test]
fn test_parse_gnupg_v1() {
    let _ = pretty_env_logger::try_init();

    for i in 1..5 {
        let name = format!("gnupg-v1-00{i}.asc");
        let mut file = get_test_key(&name);
        let mut buf = vec![];
        file.read_to_end(&mut buf).unwrap();

        let input = ::std::str::from_utf8(buf.as_slice()).expect("failed to convert to string");
        let (pk, headers) = SignedPublicKey::from_string(input).expect("failed to parse key");
        match pk.verify() {
            // Skip these for now
            Err(Error::Unimplemented(err)) => {
                warn!("verification failed: {:?}", err);
            }
            Err(err) => panic!("{err:?}"),
            // all good
            Ok(_) => {}
        }

        // serialize and check we get the same thing
        let serialized = pk.to_armored_bytes(Some(&headers)).unwrap();

        // and parse them again
        let (pk2, headers2) = SignedPublicKey::from_armor_single(Cursor::new(&serialized))
            .expect("failed to parse round2");
        assert_eq!(headers, headers2);
        assert_eq!(pk, pk2);
    }
}

#[test]
fn test_parse_openpgp_sample_rsa_private() {
    let p = Path::new("./tests/openpgp/samplekeys/rsa-primary-auth-only.sec.asc");
    let mut file = read_file(p.to_path_buf());

    let mut buf = vec![];
    file.read_to_end(&mut buf).expect("failed to read file");

    let input = ::std::str::from_utf8(buf.as_slice()).expect("failed to convert to string");
    let (key, _headers) = SignedSecretKey::from_string(input).expect("failed to parse key");
    key.verify().expect("invalid key");

    let pkey = key.primary_key;
    assert_eq!(pkey.version(), KeyVersion::V4);
    assert_eq!(pkey.algorithm(), PublicKeyAlgorithm::RSA);

    assert_eq!(
        pkey.secret_params().checksum().unwrap(),
        hex::decode("2c46").expect("failed hex encoding")
    );

    pkey.unlock(
        || "".to_string(),
        |unlocked_key| {
            match unlocked_key {
                SecretKeyRepr::RSA(k) => {
                    assert_eq!(k.d().bits(), 2044);
                    assert_eq!(k.primes()[0].bits(), 1024);
                    assert_eq!(k.primes()[1].bits(), 1024);

                    // test basic encrypt decrypt
                    let plaintext = vec![2u8; 128];
                    let mut rng = thread_rng();

                    let ciphertext = {
                        // TODO: fix this in rust-rsa
                        let k: RsaPrivateKey = k.clone();
                        let pk: RsaPublicKey = k.into();
                        pk.encrypt(
                            &mut rng,
                            rsa::pkcs1v15::Pkcs1v15Encrypt,
                            plaintext.as_slice(),
                        )
                        .expect("failed to encrypt")
                    };

                    let new_plaintext = k
                        .decrypt(rsa::pkcs1v15::Pkcs1v15Encrypt, ciphertext.as_slice())
                        .expect("failed to decrypt");
                    assert_eq!(plaintext, new_plaintext);
                }
                _ => panic!("unexpected params type {unlocked_key:?}"),
            }
            Ok(())
        },
    )
    .expect("failed to unlock");

    let pub_key = pkey.public_key();
    assert_eq!(pub_key.key_id(), pkey.key_id());
}

#[test]
fn test_parse_details() {
    let _ = pretty_env_logger::try_init();

    let file = File::open("./tests/opengpg-interop/testcases/keys/gnupg-v1-003.asc").unwrap();
    let (key, _headers) = SignedPublicKey::from_armor_single(file).expect("failed to parse key");
    key.verify().expect("invalid key");

    assert_eq!(
        hex::encode(key.primary_key.fingerprint()),
        "56c65c513a0d1b9cff532d784c073ae0c8445c0c"
    );

    assert_eq!(
        key.primary_key.key_id().as_ref(),
        &hex::decode("4c073ae0c8445c0c").unwrap()[..]
    );

    let primary_n: Mpi = hex::decode("a54cfa9142fb75265322055b11f750f49af37b64c67ad830ed7443d6c20477b0492ee9090e4cb8b0c2c5d49e87dff5ac801b1aaadb319eee9d3d29b25bd9aa634b126c0e5da4e66b414e9dbdde5dea0e38c5bfe7e5f7fdb9f4c1b1f39ed892dd4e0873a0df66ff46fd9236d291c276ce69fb972f5ef24746b6794a0f70e0694667b9de57353330c732733cc6d5f24cd772c5c7d5bdb77dc0a5b6e9d3ee0372146778cda6144976e33066fc57bfb515ef397b3aa882c0bde02d19f7a32df7b1195cb0f32e6e7455ac199fa434355f0fa43230e5237e9a6e0ff6ad5b21b4d892c6fc3842788ba48b020ee85edd135cff2808780e834b5d94cc2c2b5fa747167a20814589d7f030ee9f8a669737bdb063e6b0b88ab0fd7454c03f69678a1dd99442cfd0bf620bc5b6896cd6e2b51fdecf54c7e6368c11c70f302444ec9d5a17ceaacb4a9ac3c37db3478f8fb04a679f0957a3697e8d90152008927c751b34160c72e757efc85053dd86738931fd351cf134266e436efd64a14b35869040108082847f7f5215628e7f66513809ae0f66ea73d01f5fd965142cdb7860276d4c20faf716c40ae0632d3b180137438cb95257327607038fb3b82f76556e8dd186b77c2f51b0bfdd7552f168f2c4eb90844fdc05cf239a57690225903399783ad3736891edb87745a1180e04741526384045c2de03c463c43b27d5ab7ffd6d0ecccc249f").unwrap().into();

    let pk = key.primary_key;
    assert_eq!(pk.version(), KeyVersion::V4);
    assert_eq!(pk.algorithm(), PublicKeyAlgorithm::RSA);

    match pk.public_params() {
        PublicParams::RSA { n, e } => {
            assert_eq!(n, &primary_n);
            assert_eq!(
                BigUint::from_bytes_be(e.as_bytes()).to_u64().unwrap(),
                0x0001_0001
            );
        }
        _ => panic!("wrong public params: {:?}", pk.public_params()),
    }

    assert_eq!(pk.created_at().timestamp(), 14_0207_0261);
    assert_eq!(pk.expiration(), None);

    // TODO: examine subkey details
    assert_eq!(key.public_subkeys.len(), 1, "missing subkey");

    let issuer = Subpacket::regular(SubpacketData::Issuer(
        KeyId::from_slice(&[0x4C, 0x07, 0x3A, 0xE0, 0xC8, 0x44, 0x5C, 0x0C]).unwrap(),
    ));
    let key_flags: SmallVec<[u8; 1]> = KeyFlags(0x03).into();
    let p_sym_algs = smallvec![
        SymmetricKeyAlgorithm::AES256,
        SymmetricKeyAlgorithm::AES192,
        SymmetricKeyAlgorithm::AES128,
        SymmetricKeyAlgorithm::CAST5,
        SymmetricKeyAlgorithm::TripleDES,
    ];
    let p_com_algs = smallvec![
        CompressionAlgorithm::ZLIB,
        CompressionAlgorithm::BZip2,
        CompressionAlgorithm::ZIP,
    ];
    let p_hash_algs = smallvec![
        HashAlgorithm::SHA2_256,
        HashAlgorithm::SHA1,
        HashAlgorithm::SHA2_384,
        HashAlgorithm::SHA2_512,
        HashAlgorithm::SHA2_224,
    ];

    let sig1 = Signature::new(
        Version::Old,
        SignatureVersion::V4,
        SignatureType::CertPositive,
        PublicKeyAlgorithm::RSA,
        HashAlgorithm::SHA1,
        [0x7c, 0x63],
        vec![vec![
            0x15, 0xb5, 0x4f, 0xca, 0x11, 0x7f, 0x1b, 0x1d, 0xc0, 0x7a, 0x05, 0x97, 0x25, 0x10,
            0x4b, 0x6a, 0x76, 0x12, 0xf8, 0x89, 0x48, 0x76, 0x74, 0xeb, 0x8b, 0x22, 0xcf, 0xeb,
            0x95, 0x80, 0x70, 0x97, 0x1b, 0x92, 0x7e, 0x35, 0x8f, 0x5d, 0xc8, 0xae, 0x22, 0x0d,
            0x19, 0xdd, 0xd3, 0x38, 0x6c, 0xbb, 0x2f, 0x25, 0xa7, 0xcb, 0x8d, 0x2d, 0x11, 0x6b,
            0x05, 0xc5, 0x77, 0xce, 0xa8, 0x86, 0xa0, 0xfc, 0xb5, 0x43, 0x26, 0x70, 0xec, 0x26,
            0xdf, 0x56, 0x1c, 0xff, 0xe1, 0xe9, 0x13, 0x72, 0x18, 0xae, 0x7f, 0xf8, 0x1c, 0x0f,
            0x5f, 0x2e, 0x37, 0xb5, 0xdf, 0xd9, 0x6b, 0x17, 0x8c, 0x87, 0xc7, 0x30, 0x75, 0x7f,
            0x25, 0xb3, 0xbf, 0xfa, 0xcd, 0x93, 0xe6, 0x93, 0x31, 0xba, 0x06, 0x14, 0x91, 0xbf,
            0x8a, 0xf2, 0x15, 0x80, 0xac, 0xdd, 0xc9, 0xaf, 0x8e, 0xf7, 0xbd, 0x95, 0x77, 0x3b,
            0xb8, 0x02, 0x1a, 0x29, 0x9b, 0x96, 0x01, 0xd9, 0x28, 0x76, 0xa4, 0xb4, 0xf0, 0x2a,
            0x18, 0x1b, 0x76, 0x70, 0xa0, 0x5f, 0x39, 0x54, 0xc1, 0x9e, 0x5d, 0x77, 0x1f, 0x43,
            0x61, 0x84, 0x0e, 0xed, 0x4e, 0x86, 0x9f, 0x99, 0x57, 0xe1, 0x69, 0x27, 0xd6, 0xfc,
            0x0b, 0x46, 0x98, 0x31, 0x89, 0xe5, 0xc8, 0xc6, 0xc9, 0x89, 0x08, 0x49, 0x3a, 0xd2,
            0xff, 0x56, 0x2c, 0xe0, 0xf6, 0x7f, 0xb0, 0x72, 0x23, 0xf1, 0x52, 0x3c, 0x5f, 0x8d,
            0x81, 0xc4, 0xd0, 0xba, 0xd5, 0x6d, 0x57, 0x71, 0x46, 0xc6, 0x85, 0xe6, 0x35, 0xfa,
            0x12, 0x09, 0x8f, 0x30, 0x0d, 0x7e, 0x78, 0xc0, 0x0c, 0xc2, 0xd5, 0x20, 0x3e, 0xd0,
            0x03, 0x28, 0x01, 0x06, 0xf2, 0xef, 0x93, 0xf8, 0x09, 0x1d, 0xf8, 0x4f, 0x61, 0xe0,
            0xdc, 0x03, 0x4b, 0x70, 0xbd, 0x15, 0x6f, 0xf0, 0x72, 0xeb, 0x93, 0xb2, 0x65, 0x5a,
            0x65, 0xea, 0xf5, 0x05, 0xcb, 0x97, 0x89, 0xa3, 0xf7, 0x95, 0xdf, 0x26, 0xae, 0xae,
            0x1c, 0x71, 0xfe, 0x8c, 0x83, 0xda, 0x30, 0x69, 0xfd, 0x10, 0x28, 0x22, 0xd7, 0x9d,
            0x02, 0xe2, 0x2d, 0xb3, 0x31, 0x34, 0x9c, 0x0f, 0x4a, 0xf6, 0xff, 0x77, 0xeb, 0x64,
            0xa1, 0x6e, 0x97, 0x07, 0xbf, 0x66, 0x92, 0xec, 0xce, 0x65, 0xe3, 0x55, 0x73, 0x33,
            0x6a, 0xb9, 0xed, 0x5d, 0xdd, 0x36, 0x41, 0x2e, 0xc9, 0xea, 0x1c, 0x3f, 0x9d, 0x0c,
            0x95, 0x22, 0xa8, 0x46, 0xcd, 0x25, 0xf1, 0xd4, 0x5d, 0x70, 0x48, 0xca, 0x85, 0x53,
            0xe2, 0xcd, 0x2e, 0x45, 0x7f, 0xeb, 0x98, 0x21, 0x95, 0xfa, 0xa9, 0x8a, 0x6b, 0x3e,
            0x56, 0x82, 0x4e, 0x16, 0xf6, 0xab, 0x6e, 0xfd, 0x7c, 0x96, 0xf1, 0x15, 0xab, 0x50,
            0x80, 0x19, 0xbb, 0x46, 0x98, 0x18, 0x58, 0x4e, 0x98, 0xc5, 0x58, 0x23, 0x41, 0x89,
            0xeb, 0xb9, 0x21, 0x74, 0x56, 0xeb, 0xfe, 0x68, 0x5e, 0x79, 0xde, 0x12, 0x07, 0xfb,
            0xfa, 0x13, 0xe3, 0x44, 0x33, 0xfb, 0x22, 0xa7, 0x83, 0x37, 0xf0, 0x9f, 0xf8, 0xd7,
            0xc2, 0xab, 0x6e, 0x2b, 0x51, 0xda, 0x47, 0xe0, 0x3b, 0x3f, 0xdb, 0x2a, 0x4a, 0x22,
            0xb4, 0xfb, 0xa0, 0x32, 0xb6, 0x9d, 0x37, 0xeb, 0x82, 0x3d, 0xbb, 0x2d, 0x8f, 0x13,
            0xbf, 0x28, 0xe1, 0x0e, 0x01, 0x6f, 0x7c, 0x6e, 0x52, 0x78, 0x88, 0xb5, 0xf3, 0x28,
            0x51, 0x9c, 0x07, 0x1b, 0x29, 0x60, 0xda, 0x27, 0x56, 0xe1, 0x88, 0x97, 0x1c, 0xf3,
            0x1d, 0x64, 0x28, 0x14, 0xf6, 0xf7, 0x29, 0x53, 0x95, 0x9a, 0x1e, 0x51, 0x75, 0x03,
            0xbd, 0x1f, 0x26, 0x92, 0xda, 0x85, 0x52, 0x71, 0x15, 0x9d, 0x7e, 0xa4, 0x7e, 0xc2,
            0xd1, 0xcd, 0xb4, 0x56, 0xb3, 0x9a, 0x92, 0x0c, 0x4c, 0x0e, 0x40, 0x8d, 0xf3, 0x4d,
            0xb9, 0x49, 0x6f, 0x55, 0xc6, 0xb9, 0xf5, 0x1a,
        ]
        .into()],
        vec![
            Subpacket::regular(SubpacketData::SignatureCreationTime(
                DateTime::parse_from_rfc3339("2014-06-06T15:57:41Z")
                    .expect("failed to parse static time")
                    .with_timezone(&Utc),
            )),
            Subpacket::regular(SubpacketData::KeyFlags(key_flags.clone())),
            Subpacket::regular(SubpacketData::PreferredSymmetricAlgorithms(
                p_sym_algs.clone(),
            )),
            Subpacket::regular(SubpacketData::PreferredHashAlgorithms(p_hash_algs.clone())),
            Subpacket::regular(SubpacketData::PreferredCompressionAlgorithms(
                p_com_algs.clone(),
            )),
            Subpacket::regular(SubpacketData::Features(smallvec![1])),
            Subpacket::regular(SubpacketData::KeyServerPreferences(smallvec![128])),
        ],
        vec![issuer.clone()],
    );

    let u1 = SignedUser::new(
        UserId::from_str(Version::Old, "john doe (test) <johndoe@example.com>"),
        vec![sig1],
    );

    let sig2 = Signature::new(
        Version::Old,
        SignatureVersion::V4,
        SignatureType::CertPositive,
        PublicKeyAlgorithm::RSA,
        HashAlgorithm::SHA1,
        [0xca, 0x6c],
        vec![vec![
            0x49, 0xa0, 0xb5, 0x41, 0xbd, 0x33, 0xa8, 0xda, 0xda, 0x6e, 0xb1, 0xe5, 0x28, 0x74,
            0x18, 0xee, 0x39, 0xc8, 0x8d, 0xfd, 0x39, 0xe8, 0x3b, 0x09, 0xdc, 0x9d, 0x04, 0x91,
            0x5d, 0x66, 0xb8, 0x1d, 0x04, 0x0a, 0x90, 0xe7, 0xa6, 0x84, 0x9b, 0xb1, 0x06, 0x4f,
            0x3f, 0xaa, 0xc5, 0x64, 0x53, 0xf8, 0xaf, 0xe1, 0xaa, 0x6f, 0xba, 0x9d, 0xd4, 0xa0,
            0x58, 0xc4, 0x39, 0x39, 0xee, 0xb6, 0xcd, 0x7d, 0xd4, 0x04, 0xab, 0xa2, 0x30, 0x3d,
            0xab, 0xf5, 0xb1, 0x2c, 0x28, 0xa7, 0xd7, 0xba, 0x59, 0x0c, 0xe9, 0xa2, 0xe9, 0x40,
            0x76, 0xcd, 0xce, 0xf5, 0x77, 0x7d, 0xf5, 0x0c, 0x90, 0x8b, 0x13, 0x44, 0xb4, 0xe1,
            0x1d, 0xf2, 0x41, 0x71, 0xd6, 0xb0, 0x90, 0xed, 0x97, 0x5c, 0x6b, 0x60, 0x4b, 0xb6,
            0xda, 0xb4, 0x19, 0xb5, 0x26, 0x35, 0xbe, 0xed, 0xda, 0x6e, 0x14, 0x91, 0x77, 0x76,
            0x52, 0x78, 0xbb, 0xe1, 0xfa, 0x25, 0x34, 0xcb, 0x55, 0x0a, 0x25, 0x61, 0x43, 0x3a,
            0x45, 0xae, 0x6b, 0xe9, 0x26, 0xa8, 0x56, 0x62, 0xd4, 0x27, 0x1f, 0xb7, 0x6c, 0xdc,
            0xd6, 0x3c, 0x2c, 0x52, 0x6c, 0xae, 0x84, 0x9b, 0xc1, 0x30, 0x15, 0xe8, 0xa1, 0x69,
            0x33, 0x9d, 0xe1, 0x3d, 0xba, 0x6f, 0x34, 0xa7, 0x65, 0x98, 0x86, 0x81, 0x7c, 0x08,
            0x9c, 0x6a, 0xb7, 0x39, 0x93, 0xe7, 0x93, 0x43, 0x08, 0x83, 0xea, 0x43, 0x95, 0xf2,
            0x6c, 0x16, 0x02, 0x1b, 0xb9, 0xbb, 0xe5, 0x69, 0xf1, 0x6a, 0xd0, 0xc5, 0xa6, 0x77,
            0x33, 0x42, 0xe1, 0x40, 0x01, 0x2a, 0x92, 0x9d, 0x27, 0xb3, 0x75, 0x2d, 0x67, 0xd4,
            0xec, 0x77, 0xc5, 0xaa, 0x49, 0xe3, 0x62, 0x9d, 0x92, 0xaa, 0x74, 0x38, 0xec, 0x72,
            0x3c, 0x54, 0x3d, 0xa9, 0x9e, 0x52, 0x6e, 0x58, 0xd5, 0x22, 0x3c, 0x40, 0xaf, 0xc8,
            0x25, 0xda, 0x5f, 0x6b, 0xb8, 0x63, 0x43, 0x1d, 0x2d, 0x6c, 0x14, 0x9a, 0xe4, 0x7c,
            0xce, 0xc7, 0x27, 0x1f, 0xc2, 0x77, 0xc0, 0x6e, 0x10, 0xfb, 0x79, 0x8b, 0x2e, 0x5a,
            0x25, 0x4e, 0x60, 0x41, 0xbb, 0xcf, 0x08, 0x92, 0x24, 0x98, 0x58, 0xec, 0xc5, 0xcc,
            0xd5, 0x61, 0xe0, 0x86, 0x3b, 0x9d, 0xad, 0x00, 0x58, 0x81, 0x33, 0x10, 0x17, 0x35,
            0x5c, 0x10, 0x66, 0x2b, 0x0d, 0x36, 0x18, 0x76, 0x92, 0x7b, 0xd4, 0xe9, 0x40, 0x22,
            0x92, 0x69, 0xea, 0xc3, 0x8f, 0xf2, 0x45, 0x36, 0xa3, 0xa5, 0x70, 0xcd, 0xb9, 0xc2,
            0x09, 0x02, 0x4b, 0x3f, 0xa1, 0x78, 0x54, 0xc1, 0xc3, 0xfd, 0xec, 0x97, 0x80, 0xac,
            0x4a, 0x83, 0x45, 0x35, 0x0d, 0x6d, 0x73, 0xb8, 0xe9, 0xa0, 0xf0, 0x44, 0x47, 0xa9,
            0xd2, 0xb9, 0x25, 0xd1, 0xb2, 0xda, 0xcb, 0x7a, 0x63, 0x2f, 0x46, 0xaf, 0x3e, 0x61,
            0x11, 0xfc, 0xe1, 0xfd, 0x88, 0xb4, 0xdb, 0x69, 0xd1, 0x19, 0x3f, 0x48, 0x67, 0x2a,
            0xe6, 0xf2, 0x4d, 0x1a, 0xdd, 0x8d, 0xab, 0xd1, 0x79, 0x12, 0xee, 0xb3, 0x21, 0xe8,
            0x91, 0xdb, 0x91, 0x47, 0xab, 0x0c, 0x5b, 0x68, 0x60, 0x1a, 0x05, 0x4d, 0xe0, 0xe8,
            0x66, 0x63, 0x3d, 0xe9, 0x35, 0xb0, 0x94, 0x66, 0x01, 0x5f, 0x21, 0x1a, 0x74, 0xc6,
            0x43, 0xce, 0xc1, 0xf8, 0x96, 0x51, 0x76, 0x20, 0xaa, 0x7b, 0x6e, 0xf0, 0x86, 0x47,
            0x41, 0x3c, 0x8a, 0xb1, 0x27, 0x07, 0x20, 0x34, 0xa7, 0xe7, 0x4a, 0x50, 0xed, 0x25,
            0xf2, 0xaf, 0xa6, 0x94, 0x72, 0xde, 0x0f, 0x43, 0x74, 0x22, 0x6d, 0x02, 0x7b, 0x6f,
            0x5a, 0xe8, 0x4a, 0x93, 0x98, 0xf3, 0xe2, 0xdb, 0xbc, 0x9f, 0xb1, 0x83, 0x92, 0x8b,
            0xba, 0x8b, 0xe0, 0xe4, 0x6b, 0x77, 0x0f, 0x35, 0xcb, 0x3f, 0x3e, 0xf5, 0x98, 0x37,
            0x99, 0xed, 0x79, 0xd8, 0x76, 0xdf, 0x13, 0x9e,
        ]
        .into()],
        vec![
            Subpacket::regular(SubpacketData::SignatureCreationTime(
                DateTime::parse_from_rfc3339("2014-06-06T16:21:46Z")
                    .expect("failed to parse static time")
                    .with_timezone(&Utc),
            )),
            Subpacket::regular(SubpacketData::KeyFlags(key_flags.clone())),
            Subpacket::regular(SubpacketData::PreferredSymmetricAlgorithms(
                p_sym_algs.clone(),
            )),
            Subpacket::regular(SubpacketData::PreferredHashAlgorithms(p_hash_algs.clone())),
            Subpacket::regular(SubpacketData::PreferredCompressionAlgorithms(
                p_com_algs.clone(),
            )),
            Subpacket::regular(SubpacketData::Features(smallvec![1])),
            Subpacket::regular(SubpacketData::KeyServerPreferences(smallvec![128])),
        ],
        vec![issuer.clone()],
    );

    let u2 = SignedUser::new(
        UserId::from_str(Version::Old, "john doe <johndoe@seconddomain.com>"),
        vec![sig2],
    );

    assert_eq!(key.details.users.len(), 2);
    assert_eq!(key.details.users[0], u1);
    assert_eq!(key.details.users[1], u2);
    assert_eq!(key.details.user_attributes.len(), 1);
    let ua = &key.details.user_attributes[0];
    match ua.attr {
        UserAttribute::Image { ref data, .. } => {
            assert_eq!(data.len(), 1156);
        }
        _ => panic!("not here"),
    }

    let sig3 = Signature::new(
        Version::Old,
        SignatureVersion::V4,
        SignatureType::CertPositive,
        PublicKeyAlgorithm::RSA,
        HashAlgorithm::SHA1,
        [0x02, 0x0c],
        vec![vec![
            0x5b, 0x4b, 0xeb, 0xff, 0x1a, 0x89, 0xc2, 0xe1, 0x80, 0x20, 0x26, 0x3b, 0xf4, 0x4d,
            0x2d, 0x46, 0xba, 0x96, 0x78, 0xb2, 0x88, 0xf8, 0xf9, 0xd5, 0xf1, 0x5f, 0x7d, 0x45,
            0xeb, 0xbc, 0x25, 0x2e, 0x1b, 0x2f, 0x8e, 0xd4, 0xa9, 0x6e, 0x64, 0xfa, 0x97, 0x09,
            0xab, 0xd2, 0xab, 0x50, 0x04, 0x09, 0xa9, 0x33, 0x62, 0x00, 0xb8, 0x38, 0xf5, 0x53,
            0xb8, 0xe9, 0x43, 0xed, 0x59, 0x7f, 0x2f, 0xf9, 0x8f, 0xc7, 0xe1, 0xbb, 0x78, 0xdc,
            0xec, 0x12, 0x1a, 0xec, 0x17, 0x52, 0x86, 0xba, 0x2a, 0x1f, 0xd5, 0x2a, 0x99, 0x63,
            0x1c, 0x2f, 0x28, 0xa1, 0xb2, 0x9c, 0xb9, 0x76, 0x06, 0x06, 0x28, 0xc6, 0xe9, 0xbf,
            0xdb, 0x36, 0x87, 0xbe, 0x9e, 0xc7, 0x74, 0x7d, 0x4d, 0x5b, 0x10, 0x5c, 0x46, 0x65,
            0x20, 0x76, 0x0b, 0x5c, 0xc3, 0xe8, 0xe1, 0x55, 0xbb, 0xaf, 0x94, 0x6f, 0x44, 0x92,
            0xd5, 0xb5, 0x87, 0xc0, 0x42, 0x77, 0x5e, 0xc2, 0x04, 0x7e, 0x3d, 0x32, 0x60, 0x0f,
            0x26, 0x5c, 0x71, 0xd9, 0xaa, 0xa3, 0x2f, 0xe0, 0x65, 0xd3, 0xd2, 0xd0, 0x3e, 0x72,
            0xd3, 0x7c, 0xbe, 0x71, 0x94, 0xc3, 0xb5, 0x52, 0x1a, 0x9f, 0x72, 0x06, 0xb0, 0x0f,
            0xc9, 0xbb, 0x8a, 0xf3, 0xcf, 0xf6, 0x09, 0xd7, 0x63, 0x3d, 0x6b, 0x7c, 0xbc, 0x8b,
            0x05, 0x01, 0x1f, 0x22, 0x31, 0xf9, 0x8e, 0x53, 0xc8, 0xb8, 0x7b, 0x9e, 0x96, 0xc2,
            0xe5, 0x09, 0xac, 0xa5, 0xf4, 0xb8, 0xdb, 0xea, 0xdd, 0x79, 0x44, 0x17, 0x57, 0xa9,
            0x4d, 0xf5, 0xb9, 0x34, 0xcd, 0xc1, 0x3f, 0xeb, 0xe3, 0x6a, 0x80, 0x5c, 0xac, 0x83,
            0xcc, 0xf4, 0x7c, 0xbf, 0xac, 0xfd, 0x29, 0xee, 0x1f, 0x34, 0xc0, 0x4a, 0x08, 0x10,
            0x24, 0xe7, 0x04, 0x25, 0x3a, 0x7f, 0xff, 0x4b, 0x64, 0xc1, 0xf9, 0x7e, 0xc1, 0xb3,
            0xc1, 0x25, 0x0f, 0xf1, 0xb1, 0xf2, 0x66, 0x8d, 0x22, 0x8b, 0x56, 0x6f, 0x51, 0xf2,
            0xe4, 0x91, 0x5f, 0xc8, 0xc3, 0x55, 0xa2, 0xc8, 0x08, 0x1e, 0xd8, 0x4f, 0x07, 0x69,
            0x25, 0xb1, 0x96, 0xbb, 0x23, 0xe8, 0x7c, 0x5b, 0x4e, 0xe6, 0x0b, 0x32, 0x2b, 0x34,
            0xc1, 0x71, 0xee, 0x52, 0xbd, 0xf4, 0xf1, 0x67, 0x98, 0x57, 0xeb, 0x01, 0x32, 0x01,
            0x74, 0x49, 0xe5, 0xab, 0xfc, 0x79, 0xfe, 0x8a, 0x7c, 0xad, 0x95, 0xc9, 0xc2, 0x60,
            0x81, 0x2b, 0xf3, 0x45, 0x4b, 0x0b, 0xd0, 0xf4, 0xb1, 0x51, 0x75, 0x94, 0xe4, 0x6e,
            0xf0, 0x00, 0xb5, 0x51, 0xbd, 0x86, 0x74, 0xdb, 0xbe, 0xb9, 0xaa, 0x06, 0x70, 0x2a,
            0xd9, 0x6d, 0x69, 0x9f, 0xf1, 0x9a, 0x17, 0x64, 0xdd, 0x8e, 0xb4, 0xf8, 0x1a, 0x5a,
            0xbe, 0xdd, 0x0d, 0x78, 0x9d, 0x8c, 0x16, 0x7d, 0x99, 0xa6, 0xaf, 0xc5, 0x04, 0x3e,
            0xd7, 0x35, 0xe8, 0x1a, 0xc2, 0x6a, 0xce, 0x51, 0x38, 0x9a, 0x4c, 0x9c, 0x8b, 0xc3,
            0xaa, 0x48, 0x94, 0xda, 0x03, 0xae, 0xca, 0x93, 0x94, 0x70, 0x1a, 0x76, 0x02, 0x0d,
            0x21, 0x42, 0xe5, 0x7b, 0x9b, 0x4e, 0x59, 0x06, 0xd8, 0x72, 0xeb, 0xfe, 0x8d, 0x30,
            0xfc, 0x77, 0x67, 0x0c, 0x01, 0x46, 0xcf, 0x24, 0x19, 0x9c, 0x63, 0xe3, 0x8f, 0x35,
            0xc9, 0x53, 0x0c, 0x70, 0x55, 0x03, 0x3d, 0x67, 0x32, 0xfb, 0x86, 0xd0, 0x8b, 0x61,
            0x7f, 0x6f, 0xd4, 0xbc, 0xfd, 0xd6, 0x08, 0x4b, 0xee, 0xa1, 0x0c, 0x6c, 0x84, 0x3b,
            0xe1, 0xa8, 0x24, 0x87, 0x17, 0xa8, 0x67, 0xba, 0x03, 0xe7, 0xf7, 0xbb, 0xb4, 0x3d,
            0xbb, 0xa0, 0x5e, 0x76, 0xd6, 0x01, 0xe1, 0xa4, 0x9a, 0x14, 0x43, 0xcd, 0x99, 0xa0,
            0x2e, 0xa2, 0xda, 0x81, 0xe2, 0x9c, 0xab, 0x22, 0x41, 0x02, 0xcc, 0x2f, 0xca, 0xc5,
            0xf7, 0x26, 0x65, 0x7d, 0x0b, 0xcc, 0xab, 0x26,
        ]
        .into()],
        vec![
            Subpacket::regular(SubpacketData::SignatureCreationTime(
                DateTime::parse_from_rfc3339("2014-06-06T16:05:43Z")
                    .expect("failed to parse static time")
                    .with_timezone(&Utc),
            )),
            Subpacket::regular(SubpacketData::KeyFlags(key_flags)),
            Subpacket::regular(SubpacketData::PreferredSymmetricAlgorithms(p_sym_algs)),
            Subpacket::regular(SubpacketData::PreferredHashAlgorithms(p_hash_algs)),
            Subpacket::regular(SubpacketData::PreferredCompressionAlgorithms(p_com_algs)),
            Subpacket::regular(SubpacketData::Features(smallvec![1])),
            Subpacket::regular(SubpacketData::KeyServerPreferences(smallvec![128])),
        ],
        vec![issuer],
    );

    assert_eq!(ua.signatures, vec![sig3]);
}

#[test]
fn encrypted_private_key() {
    let p = Path::new("./tests/opengpg-interop/testcases/messages/gnupg-v1-001-decrypt.asc");
    let mut file = read_file(p.to_path_buf());

    let mut buf = vec![];
    file.read_to_end(&mut buf).unwrap();

    let input = ::std::str::from_utf8(buf.as_slice()).expect("failed to convert to string");
    let (key, _headers) = SignedSecretKey::from_string(input).expect("failed to parse key");
    key.verify().expect("invalid key");

    let pub_key = key.public_key();
    assert_eq!(pub_key.key_id(), key.key_id());

    let pp = key.primary_key.secret_params().clone();

    match pp {
        SecretParams::Plain(_) => panic!("should be encrypted"),
        SecretParams::Encrypted(pp) => {
            assert_eq!(
                pp.iv(),
                &hex::decode("2271f718af70d3bd9d60c2aed9469b67").unwrap()[..]
            );

            assert_eq!(
                pp.string_to_key().salt().unwrap(),
                &hex::decode("CB18E77884F2F055").unwrap()[..]
            );

            assert_eq!(pp.string_to_key().typ(), StringToKeyType::IteratedAndSalted);

            assert_eq!(pp.string_to_key().count(), Some(65536));

            assert_eq!(pp.string_to_key().hash(), HashAlgorithm::SHA2_256);

            assert_eq!(pp.encryption_algorithm(), SymmetricKeyAlgorithm::AES128);
            assert_eq!(pp.string_to_key_id(), 254);
        }
    }

    key.unlock(
        || "test".to_string(),
        |k| {
            info!("{:?}", k);
            match k {
                SecretKeyRepr::RSA(k) => {
                    assert_eq!(k.e().to_bytes_be(), hex::decode("010001").unwrap().to_vec());
                    assert_eq!(k.n().to_bytes_be(), hex::decode("9AF89C08A8EA84B5363268BAC8A06821194163CBCEEED2D921F5F3BDD192528911C7B1E515DCE8865409E161DBBBD8A4688C56C1E7DFCF639D9623E3175B1BCA86B1D12AE4E4FBF9A5B7D5493F468DA744F4ACFC4D13AD2D83398FFC20D7DF02DF82F3BC05F92EDC41B3C478638A053726586AAAC57E2B66C04F9775716A0C71").unwrap().to_vec());
                    assert_eq!(k.d().to_bytes_be(), hex::decode("33DE47E3421E1442CE9BFA9FA1ACC68D657594604FA7719CC91817F78D604B0DA38CD206D9D571621C589E3DF19CA2BB0C5F045EAC2C25AEB2BCE0D00E2E29538F8239F8A499EAF872497809E524A9EDA88E7ECEE78DF722E33DD62C9E204FE0F90DCF6F4247D1F7C8CE3BB3F0A4BAB23CFD95D41BC8A39C22C99D5BC38BC51D").unwrap().to_vec());
                    assert_eq!(k.primes()[0].to_bytes_be(), hex::decode("C62B8CD033331BFF171188C483B5B87E41A84415A004A83A4109014A671A5A3DA0A467CDB786F0BB75354245DA0DFFF53B6E25A44E28CBFF8CC1AC58A968AF57").unwrap().to_vec());
                    assert_eq!(k.primes()[1].to_bytes_be(), hex::decode("C831D89F49E642383C115413B2CB5F6EC09012B50C1E8596877E8F7B88C82C8F14FC354C21B6032BEF78B3C5EC92E434BEB2436B12C7C9FEDEFD866678DBED77").unwrap().to_vec());
                }
                _ => panic!("wrong key format"),
            }
            Ok(())
        },
    ).unwrap();
}

fn get_test_fingerprint(filename: &str) -> (serde_json::Value, SignedPublicKey) {
    let mut asc = read_file(
        Path::new(&format!(
            "./tests/opengpg-interop/testcases/keys/{filename}.asc"
        ))
        .to_path_buf(),
    );
    let json_file = read_file(
        Path::new(&format!(
            "./tests/opengpg-interop/testcases/keys/{filename}.json"
        ))
        .to_path_buf(),
    );

    let mut asc_string = String::new();
    asc.read_to_string(&mut asc_string).unwrap();
    let (key, _headers) = SignedPublicKey::from_string(&asc_string).unwrap();

    let json: serde_json::Value = serde_json::from_reader(json_file).unwrap();

    (json, key)
}

#[test]
fn test_fingerprint_rsa() {
    let (json, key) = get_test_fingerprint("gnupg-v1-003");
    assert_eq!(json["expected_fingerprint"], hex::encode(key.fingerprint()));

    key.verify().expect("invalid key");
}

#[test]
fn test_fingerprint_dsa() {
    let (json, key) = get_test_fingerprint("gnupg-v1-001");

    assert_eq!(json["expected_fingerprint"], hex::encode(key.fingerprint()));
}

#[test]
fn test_fingerprint_ecdsa() {
    let (json, key) = get_test_fingerprint("e2e-001");
    assert_eq!(json["expected_fingerprint"], hex::encode(key.fingerprint()));

    // TODO:
    // key.verify().expect("invalid key");
}

#[test]
fn test_fingerprint_ecdh() {
    let (json, key) = get_test_fingerprint("gnupg-v1-001");
    // can't verify: DSA

    assert_eq!(
        json["expected_subkeys"].as_array().unwrap()[0]
            .as_object()
            .unwrap()["expected_fingerprint"],
        hex::encode(key.public_subkeys[0].key.fingerprint())
    );

    let (json, key) = get_test_fingerprint("e2e-001");
    // can't verify: ECDSA: P256
    assert_eq!(
        json["expected_subkeys"].as_array().unwrap()[0]
            .as_object()
            .unwrap()["expected_fingerprint"],
        hex::encode(key.public_subkeys[0].key.fingerprint())
    );

    // TODO:
    // key.verify().expect("invalid key");
}

#[test]
fn test_fingerprint_elgamel() {
    let (json, key) = get_test_fingerprint("gnupg-v1-001");

    assert_eq!(
        json["expected_subkeys"].as_array().unwrap()[0]
            .as_object()
            .unwrap()["expected_fingerprint"],
        hex::encode(key.public_subkeys[0].key.fingerprint())
    );
}

fn test_parse_openpgp_key(key: &str, verify: bool, match_raw: bool, pw: &'static str) {
    let _ = pretty_env_logger::try_init();

    let f = read_file(Path::new("./tests/openpgp/").join(key));
    let (pk, headers) = from_armor_many(f).unwrap();
    let pk: Vec<PublicOrSecret> = pk.collect::<Result<_, _>>().unwrap();
    assert!(!pk.is_empty(), "no keys found");

    if match_raw {
        let mut f = read_file(Path::new("./tests/openpgp/").join(key));
        let mut orig = String::new();
        f.read_to_string(&mut orig).unwrap();

        // strip any additional metadata
        if let Some(pos) = orig.find("----") {
            orig = orig[pos..].into();
        }

        {
            let mut dearmor = armor::Dearmor::new(std::io::Cursor::new(orig.as_bytes()));
            let mut orig = Vec::new();
            dearmor.read_to_end(&mut orig).unwrap();

            let ser = pk.to_bytes().unwrap();
            assert_eq!(hex::encode(orig), hex::encode(ser));
        }

        let mut ser = Vec::new();
        let typ = match pk[0] {
            PublicOrSecret::Public(_) => armor::BlockType::PublicKey,
            PublicOrSecret::Secret(_) => armor::BlockType::PrivateKey,
        };
        armor::write(&pk, typ, &mut ser, Some(&headers)).unwrap();
        let ser_str = std::str::from_utf8(&ser).unwrap();
        assert_eq!(orig, ser_str);
    }

    for parsed in pk {
        // serialize and check we get the same thing
        let serialized = parsed.to_armored_bytes(Some(&headers)).unwrap();

        // println!("{}", ::std::str::from_utf8(&serialized).unwrap());

        // and parse them again
        let (iter2, headers2) =
            from_armor_many(Cursor::new(&serialized)).expect("failed to parse round2");
        let parsed2 = iter2.collect::<Vec<_>>();

        assert_eq!(headers, headers2);
        assert_eq!(parsed2.len(), 1);

        if verify {
            parsed.verify().expect("invalid key");

            match parsed {
                PublicOrSecret::Secret(sec) => {
                    sec.unlock(|| pw.to_string(), |_| Ok(())).unwrap();
                }
                PublicOrSecret::Public(_) => {
                    // Nothing todo
                }
            }
        }

        // assert_eq!(&parsed, parsed2[0].as_ref().unwrap());
    }
}

fn test_parse_openpgp_key_bin(key: &str, verify: bool) {
    let f = read_file(Path::new("./tests/openpgp/").join(key));
    let pk = from_bytes_many(f);
    for key in pk {
        let parsed = key.expect("failed to parse key");
        if verify {
            parsed.verify().expect("invalid key");
        }

        // serialize and check we get the same thing
        let serialized = parsed.to_armored_bytes(None).unwrap();

        // and parse them again
        let parsed2 = from_armor_many(Cursor::new(&serialized))
            .expect("failed to parse round2")
            .0
            .collect::<Vec<_>>();
        assert_eq!(parsed2.len(), 1);
        assert_eq!(&parsed, parsed2[0].as_ref().unwrap());
    }
}

macro_rules! openpgp_key_bin {
    ($name:ident, $path:expr, $verify:expr) => {
        #[test]
        fn $name() {
            test_parse_openpgp_key_bin($path, $verify);
        }
    };
}

macro_rules! openpgp_key {
    ($name:ident, $path:expr, $verify:expr, $match_raw:expr) => {
        #[test]
        fn $name() {
            test_parse_openpgp_key($path, $verify, $match_raw, "");
        }
    };
    ($name:ident, $path:expr, $verify:expr, $match_raw:expr, $pw:expr) => {
        #[test]
        fn $name() {
            test_parse_openpgp_key($path, $verify, $match_raw, $pw);
        }
    };
}

openpgp_key!(
    key_openpgp_samplekeys_e6,
    "samplekeys/E657FB607BB4F21C90BB6651BC067AF28BC90111.asc",
    true,
    true
);
openpgp_key!(
    key_openpgp_samplekeys_authenticate_only_pub,
    "samplekeys/authenticate-only.pub.asc",
    true,
    true
);
openpgp_key!(
    key_openpgp_samplekeys_authenticate_only_sec,
    "samplekeys/authenticate-only.sec.asc",
    false, // secret unlocking doesn't work
    true,
    ""
);
openpgp_key!(
    key_openpgp_samplekeys_dda252ebb8ebe1af_1,
    "samplekeys/dda252ebb8ebe1af-1.asc",
    true,
    true
);
openpgp_key!(
    key_openpgp_samplekeys_dda252ebb8ebe1af_2,
    "samplekeys/dda252ebb8ebe1af-2.asc",
    true,
    true
);
openpgp_key!(
    key_openpgp_samplekeys_e2e_p256_1_clr,
    "samplekeys/e2e-p256-1-clr.asc",
    true,
    false // packet lengths are not minimally encoded
);
openpgp_key!(
    key_openpgp_samplekeys_e2e_p256_1_prt,
    "samplekeys/e2e-p256-1-prt.asc",
    true,
    false, // packet lengths are not minimally encoded
    "a"
);
openpgp_key!(
    key_openpgp_samplekeys_ecc_sample_1_pub,
    "samplekeys/ecc-sample-1-pub.asc",
    true,
    true
);
openpgp_key!(
    key_openpgp_samplekeys_ecc_sample_1_sec,
    "samplekeys/ecc-sample-1-sec.asc",
    true,
    true,
    "ecc"
);
openpgp_key!(
    key_openpgp_samplekeys_ecc_sample_2_pub,
    "samplekeys/ecc-sample-2-pub.asc",
    true,
    false // packet lengths are not minimally encoded
);
openpgp_key!(
    key_openpgp_samplekeys_ecc_sample_2_sec,
    "samplekeys/ecc-sample-2-sec.asc",
    true,
    false, // unsigned subkey & userid
    "ecc"
);
openpgp_key!(
    key_openpgp_samplekeys_ecc_sample_3_pub,
    "samplekeys/ecc-sample-3-pub.asc",
    false, // ECDS P521 is not yet supported
    false  // packet lengths are not minimally encoded
);
openpgp_key!(
    key_openpgp_samplekeys_ecc_sample_3_sec,
    "samplekeys/ecc-sample-3-sec.asc",
    false, // P-521 is not supported yet
    false, // unsigned subkey & userid
    "ecc"
);
openpgp_key!(
    key_openpgp_samplekeys_ed25519_cv25519_sample_1,
    "samplekeys/ed25519-cv25519-sample-1.asc",
    true,
    true
);
openpgp_key!(
    key_openpgp_samplekeys_eddsa_sample_1_pub,
    "samplekeys/eddsa-sample-1-pub.asc",
    true,
    true
);
openpgp_key!(
    key_openpgp_samplekeys_eddsa_sample_1_sec,
    "samplekeys/eddsa-sample-1-sec.asc",
    true,
    true,
    "abc"
);
openpgp_key!(
    key_openpgp_samplekeys_issue2346,
    "samplekeys/issue2346.gpg",
    true,
    true
);
openpgp_key_bin!(
    key_openpgp_samplekeys_no_creation_time,
    "samplekeys/no-creation-time.gpg",
    false
);
openpgp_key!(
    key_openpgp_samplekeys_rsa_primary_auth_only_pub,
    "samplekeys/rsa-primary-auth-only.pub.asc",
    true,
    true
);
openpgp_key!(
    key_openpgp_samplekeys_rsa_primary_auth_only_sec,
    "samplekeys/rsa-primary-auth-only.sec.asc",
    true,
    true
);
openpgp_key!(
    key_openpgp_samplekeys_rsa_rsa_sample_1,
    "samplekeys/rsa-rsa-sample-1.asc",
    true,
    true,
    "ecc"
);
openpgp_key!(
    key_openpgp_samplekeys_silent_running,
    "samplekeys/silent-running.asc",
    true,
    true
);

// PKCS#1
// openpgp_key!(key_openpgp_samplekeys_ssh_dsa, "samplekeys/ssh-dsa.key", true);

// PKCS#1
// openpgp_key!(key_openpgp_samplekeys_ssh_ecdsa, "samplekeys/ssh-ecdsa.key", true);

// OpenSSH
// openpgp_key!(
//     key_openpgp_samplekeys_ssh_ed25519,
//     "samplekeys/ssh-ed25519.key",
//     true
// );

// PKCS#1
// openpgp_key!(key_openpgp_samplekeys_ssh_rsa, "samplekeys/ssh-rsa.key", true);

openpgp_key!(
    key_openpgp_samplekeys_whats_new_in_2_1,
    "samplekeys/whats-new-in-2.1.asc",
    true,
    true
);

#[test]
fn private_ecc1_verify() {
    let f = read_file("./tests/openpgp/samplekeys/ecc-sample-1-sec.asc");
    let (sk, _headers) = SignedSecretKey::from_armor_single(f).expect("failed to parse key");
    sk.verify().expect("invalid key");
    assert_eq!(sk.secret_subkeys.len(), 1);
    assert_eq!(hex::encode(sk.key_id()).to_uppercase(), "0BA52DF0BAA59D9C",);
    sk.unlock(
        || "ecc".to_string(),
        |k| {
            match k {
                SecretKeyRepr::ECDSA(ref inner_key) => {
                    assert!(matches!(inner_key, ECDSASecretKey::P256(_)));
                }
                _ => panic!("invalid key"),
            }
            Ok(())
        },
    )
    .unwrap();

    let pub_key = sk.public_key();
    assert_eq!(pub_key.key_id(), sk.key_id());
}

#[test]
fn private_ecc2_verify() {
    let f = read_file("./tests/openpgp/samplekeys/ecc-sample-2-sec.asc");
    let (sk, _headers) = SignedSecretKey::from_armor_single(f).expect("failed to parse key");
    sk.verify().expect("invalid key");
    assert_eq!(sk.secret_subkeys.len(), 0);
    assert_eq!(hex::encode(sk.key_id()).to_uppercase(), "098033880F54719F",);
    sk.unlock(
        || "ecc".to_string(),
        |k| {
            match k {
                SecretKeyRepr::ECDSA(ref inner_key) => {
                    assert!(matches!(inner_key, ECDSASecretKey::P384(_)));
                }
                _ => panic!("invalid key"),
            }
            Ok(())
        },
    )
    .unwrap();

    /*
     * No user IDs, getting public key fails
    let pub_key = sk.public_key();
    assert_eq!(pub_key.key_id(), sk.key_id());
    */
}

#[test]
fn private_x25519_verify() {
    let f = read_file("./tests/openpgpjs/x25519.sec.asc");
    let (sk, _headers) = SignedSecretKey::from_armor_single(f).expect("failed to parse key");
    sk.verify().expect("invalid key");
    assert_eq!(sk.secret_subkeys.len(), 1);
    assert_eq!(hex::encode(sk.key_id()).to_uppercase(), "F25E5F24BB372CFA",);
    sk.unlock(
        || "moon".to_string(),
        |k| {
            match k {
                SecretKeyRepr::EdDSA(ref inner_key) => {
                    assert_eq!(inner_key.oid, ECCCurve::Ed25519.oid());
                }
                _ => panic!("invalid key"),
            }
            Ok(())
        },
    )
    .unwrap();

    let pub_key = sk.public_key();
    assert_eq!(pub_key.key_id(), sk.key_id());
}

#[test]
fn pub_x25519_little_verify() {
    let f = read_file("./tests/openpgpjs/x25519-little.pub.asc");
    let (pk, _headers) = SignedPublicKey::from_armor_single(f).expect("failed to parse key");
    pk.verify().expect("invalid key");
    assert_eq!(pk.public_subkeys.len(), 1);
    assert_eq!(hex::encode(pk.key_id()).to_uppercase(), "C062C165CA61C215",);

    assert_eq!(
        hex::encode(pk.public_subkeys[0].key_id()).to_uppercase(),
        "A586D1DD06BD97BC",
    );
    assert_eq!(pk.details.users.len(), 1);
    assert_eq!(pk.details.users[0].id.id(), "Hi <hi@hel.lo>");
}

macro_rules! autocrypt_key {
    ($name:ident, $path:expr, $unlock:expr,) => {
        #[test]
        fn $name() {
            test_parse_autocrypt_key($path, $unlock);
        }
    };
}

fn test_parse_autocrypt_key(key: &str, unlock: bool) {
    let _ = pretty_env_logger::try_init();

    let f = read_file(Path::new("./tests/autocrypt/").join(key));
    let (pk, _headers) = from_armor_many(f).unwrap();
    for key in pk {
        let parsed = key.expect("failed to parse key");
        parsed.verify().expect("invalid key");

        if unlock {
            let sk = parsed.clone().into_secret();
            sk.unlock(|| "".to_string(), |_| Ok(()))
                .expect("failed to unlock key");

            let pub_key = sk.public_key();
            assert_eq!(pub_key.key_id(), sk.key_id());
        }

        // serialize and check we get the same thing
        let serialized = parsed.to_armored_bytes(None).unwrap();

        println!("{}", ::std::str::from_utf8(&serialized).unwrap());

        // and parse them again
        let parsed2 = from_armor_many(Cursor::new(&serialized))
            .expect("failed to parse round2")
            .0
            .collect::<Vec<_>>();

        assert_eq!(parsed2.len(), 1);
        assert_eq!(&parsed, parsed2[0].as_ref().unwrap());
    }
}

autocrypt_key!(
    key_autocrypt_alice_pub,
    "alice@autocrypt.example.pub.asc",
    false,
);
autocrypt_key!(
    key_autocrypt_alice_sec,
    "alice@autocrypt.example.sec.asc",
    true,
);

autocrypt_key!(
    key_autocrypt_bob_pub,
    "bob@autocrypt.example.pub.asc",
    false,
);
autocrypt_key!(key_autocrypt_bob_sec, "bob@autocrypt.example.sec.asc", true,);
autocrypt_key!(
    key_autocrypt_carol_pub,
    "carol@autocrypt.example.pub.asc",
    false,
);
autocrypt_key!(
    key_autocrypt_carol_sec,
    "carol@autocrypt.example.sec.asc",
    true,
);

#[test]
fn test_invalid() {
    let v = (0..64).collect::<Vec<u8>>();
    let c = std::io::Cursor::new(&v);
    let k = SignedSecretKey::from_bytes(c);

    assert!(k.is_err());
}

#[test]
fn test_handle_incomplete_packets_end() {
    let _ = pretty_env_logger::try_init();
    let p = Path::new("./tests/opengpg-interop/testcases/messages/gnupg-v1-001-decrypt.asc");
    let mut file = read_file(p.to_path_buf());

    let mut buf = vec![];
    file.read_to_end(&mut buf).unwrap();

    let input = ::std::str::from_utf8(buf.as_slice()).expect("failed to convert to string");
    let (key, _headers) = SignedSecretKey::from_string(input).expect("failed to parse key");
    key.verify().expect("invalid key");

    // add overflow of "b60ed7"
    let raw = hex::decode(hex::encode(key.to_bytes().unwrap()) + "b60ed7").unwrap();
    let key = SignedSecretKey::from_bytes(Cursor::new(raw)).expect("failed");
    key.verify().expect("invalid key");
}<|MERGE_RESOLUTION|>--- conflicted
+++ resolved
@@ -68,7 +68,6 @@
             assert_eq!(key, &key2);
         }
 
-<<<<<<< HEAD
         let is_ok = match key.verify() {
             // Skip these for now
             Err(Error::Unimplemented(err)) => {
@@ -76,24 +75,6 @@
                     true
                 } else {
                     warn!("unimplemented: {:?}", err);
-=======
-            match key.verify() {
-                // Skip these for now
-                Err(Error::Unimplemented(err)) => {
-                    if err == "verify DSA" {
-                        true
-                    } else {
-                        warn!("unimplemented: {:?}", err);
-                        false
-                    }
-                }
-                Err(err) => {
-                    warn!(
-                        "verification failed: public key {}: {:?}",
-                        hex::encode(key.key_id()),
-                        err
-                    );
->>>>>>> 013923b6
                     false
                 }
             }
